--- conflicted
+++ resolved
@@ -147,15 +147,10 @@
     parser.add_argument(
         "--shuffle",
         dest="shuffle",
-<<<<<<< HEAD
+        action="store",
         type=int,
         default=None,
         help="Seed to use when shuffling the experiment order before running. Defaults to no shuffling.",
-=======
-        action="store",
-        default=None,
-        help="Seed to use when randomizing the experiment order before running.",
->>>>>>> c31f8cb5
     )
 
     return parser
